--- conflicted
+++ resolved
@@ -4,11 +4,8 @@
 Reports/
 *.pyc
 *.npy
-<<<<<<< HEAD
 *.zip
-=======
 *.cbin
 .vscode/
->>>>>>> a8dcde6c
 CUDA/experiments*
 CUDA/results*