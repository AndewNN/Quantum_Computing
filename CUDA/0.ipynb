{
 "cells": [
  {
   "cell_type": "code",
   "execution_count": 5,
   "id": "1da44b2f",
   "metadata": {},
   "outputs": [],
   "source": [
    "import cudaq\n",
    "from cudaq import spin\n",
    "import numpy as np\n",
    "from math import pi\n",
    "from typing import List\n",
    "from matplotlib import pyplot as plt\n",
    "from matplotlib.ticker import MultipleLocator, NullLocator\n",
    "import matplotlib.patches as mpatches\n",
    "import os\n",
    "import pandas as pd\n",
    "import pickle"
   ]
  },
  {
   "cell_type": "code",
   "execution_count": 6,
   "id": "b0ec69d2",
   "metadata": {},
   "outputs": [
    {
     "name": "stdout",
     "output_type": "stream",
     "text": [
      "[0 0 0 0]\n",
      "[0 0 0 1]\n",
      "[0 0 1 0]\n",
      "[0 0 1 1]\n",
      "[0 1 0 0]\n",
      "[0 1 0 1]\n",
      "[0 1 1 0]\n",
      "[0 1 1 1]\n",
      "[1 0 0 0]\n",
      "[1 0 0 1]\n",
      "[1 0 1 0]\n",
      "[1 0 1 1]\n",
      "[1 1 0 0]\n",
      "[1 1 0 1]\n",
      "[1 1 1 0]\n",
      "[1 1 1 1]\n"
     ]
    }
   ],
   "source": [
    "for i in np.ndindex(2, 2, 2, 2):\n",
    "    print(np.array(i))\n",
    "\n",
    "ss = np.array([0, 1])\n",
    "a = np.array(np.ndindex(2, 2, 2, 2))\n",
    "# print(ss[a])"
   ]
  },
  {
   "cell_type": "code",
   "execution_count": 7,
   "id": "223f7459",
   "metadata": {},
   "outputs": [
    {
     "name": "stdout",
     "output_type": "stream",
     "text": [
<<<<<<< HEAD
      "[-1.93503718 -1.24301212  0.72376414  1.07972175 -0.29865399]\n",
      "[-1.93503718 -1.24301212  0.72376414  1.07972175 -0.29865399]\n"
=======
      "[-0.92246883  0.69335308  0.25394243 -0.79989697 -1.3215194 ]\n",
      "[-0.92246883  0.69335308  0.25394243 -0.79989697 -1.3215194 ]\n"
>>>>>>> 9b62e7cb
     ]
    }
   ],
   "source": [
    "state = np.random.get_state()\n",
    "\n",
    "np.random.uniform(0, 1, (2, 2))\n",
    "print(np.random.randn(5))\n",
    "\n",
    "np.random.set_state(state)\n",
    "np.random.uniform(-2, 2, (2, 2))\n",
    "print(np.random.randn(5))\n"
   ]
  },
  {
   "cell_type": "code",
   "execution_count": 8,
   "id": "44967630",
   "metadata": {},
   "outputs": [
    {
     "name": "stdout",
     "output_type": "stream",
     "text": [
      "True\n"
     ]
    }
   ],
   "source": [
    "a = 1.0\n",
    "print(a.is_integer())"
   ]
  },
  {
   "cell_type": "code",
   "execution_count": 9,
   "id": "8650fa28",
   "metadata": {},
   "outputs": [
    {
     "name": "stdout",
     "output_type": "stream",
     "text": [
      "[[ 0  1  2  3  4]\n",
      " [ 5  6  7  8  9]\n",
      " [10 11 12 13 14]\n",
      " [15 16 17 18 19]\n",
      " [20 21 22 23 24]]\n",
      "[[ 0  3  2  6  4]\n",
      " [15 54 21 48 27]\n",
      " [10 33 12 26 14]\n",
      " [30 96 34 72 38]\n",
      " [20 63 22 46 24]]\n",
      "[[ 0  3  2  6  4]\n",
      " [15 54 21 48 27]\n",
      " [10 33 12 26 14]\n",
      " [30 96 34 72 38]\n",
      " [20 63 22 46 24]]\n"
     ]
    }
   ],
   "source": [
    "a = np.arange(25).reshape(5, 5)\n",
    "b = np.array([1, 3, 1, 2, 1])\n",
    "bb = np.diag(b)\n",
    "print(a)\n",
    "print(bb @ a @ bb)\n",
    "\n",
    "print((b[None, :] * a) * b[:, None])"
   ]
  },
  {
   "cell_type": "code",
   "execution_count": 10,
   "id": "e9935713",
   "metadata": {},
   "outputs": [
    {
     "name": "stdout",
     "output_type": "stream",
     "text": [
<<<<<<< HEAD
      "[46 11 45  9 28  4 42]\n"
=======
      "[29  4  9 18 21  3  7]\n"
>>>>>>> 9b62e7cb
     ]
    }
   ],
   "source": [
    "a = np.random.choice(50, 7, replace=False)\n",
    "print(a)"
   ]
  },
  {
   "cell_type": "code",
   "execution_count": 11,
   "id": "fcdd3749",
   "metadata": {},
   "outputs": [
    {
     "name": "stdout",
     "output_type": "stream",
     "text": [
      "   A   B\n",
      "1  1  10\n",
      "3  2  20\n",
      "2  3  30\n",
      "0  4  40\n"
     ]
    }
   ],
   "source": [
    "df = pd.DataFrame({\n",
    "    \"A\": [4, 1, 3, 2],\n",
    "    \"B\": [40, 10, 30, 20]\n",
    "})\n",
    "\n",
    "df.sort_values(by=\"A\", inplace=True)\n",
    "print(df)"
   ]
  },
  {
   "cell_type": "code",
<<<<<<< HEAD
   "execution_count": 13,
=======
   "execution_count": 25,
>>>>>>> 9b62e7cb
   "id": "5c571fcf",
   "metadata": {},
   "outputs": [],
   "source": [
    "# df = pd.read_csv(\"./experiments_plateau_X/exp_0_L0.001_q1/report.csv\")\n",
    "# print(df)\n",
    "# S = df[df[\"Assets\"] == 7].shape[0]\n",
    "# N = df.loc[df[\"Assets\"] == 7, \"N\"]\n",
    "# print(S, N)"
   ]
  },
  {
   "cell_type": "code",
   "execution_count": 14,
   "id": "f8f08e33",
   "metadata": {},
   "outputs": [
    {
     "name": "stdout",
     "output_type": "stream",
     "text": [
<<<<<<< HEAD
      "[1.0, 1.0, 0.0, 1.0, 2.0, 1.0]\n"
=======
      "Index(['Exp', 'Assets', 'Qubits', 'N', 'Sum_1', 'Sum_2', 'Coeff', 'Budget',\n",
      "       'var', 'log_var'],\n",
      "      dtype='object')\n",
      "               Exp       N     Sum_1     Sum_2     Coeff       Budget  \\\n",
      "Assets Qubits                                                           \n",
      "3.0    9.0     1.5  1500.0 -0.163121  2.884883  0.000060  1106.367040   \n",
      "4.0    12.0    1.0  1500.0 -0.733525  0.483562  0.000085   999.717090   \n",
      "5.0    15.0    1.0  1500.0  0.092308  0.121872  0.000059   997.727491   \n",
      "6.0    18.0    1.0  1500.0  0.021536  0.053166  0.000049   993.493951   \n",
      "7.0    21.0    1.0  1500.0  0.062054  0.032848  0.000031  1076.231997   \n",
      "\n",
      "                    var   log_var  \n",
      "Assets Qubits                      \n",
      "3.0    9.0     0.001923 -2.716645  \n",
      "4.0    12.0    0.000322 -3.493190  \n",
      "5.0    15.0    0.000081 -4.173048  \n",
      "6.0    18.0    0.000035 -4.464520  \n",
      "7.0    21.0    0.000022 -4.867234  \n"
>>>>>>> 9b62e7cb
     ]
    }
   ],
   "source": [
<<<<<<< HEAD
    "a = spin.z(2)   \n",
    "\n",
    "print(a.to_json())"
=======
    "df = pd.read_csv(\"./experiments_plateau_X/exp_L0.001_q1/report_Z08.csv\")\n",
    "ddof = 1\n",
    "df[\"var\"] = df[\"Sum_2\"] / (df[\"N\"] - ddof) - (df[\"Sum_1\"] ** 2) / (df[\"N\"] * (df[\"N\"] - ddof))\n",
    "df[\"log_var\"] = np.log10(df[\"var\"])\n",
    "print(df.columns)\n",
    "# print(df)\n",
    "print(df.groupby([\"Assets\", \"Qubits\"]).mean())"
>>>>>>> 9b62e7cb
   ]
  },
  {
   "cell_type": "code",
   "execution_count": 15,
   "id": "8bd01e65",
   "metadata": {},
   "outputs": [
    {
     "name": "stdout",
     "output_type": "stream",
     "text": [
      "500.0\n",
      "750.0\n",
      "875.0\n",
      "937.5\n",
      "968.75\n",
      "984.375\n",
      "992.1875\n",
      "996.09375\n",
      "998.046875\n",
      "999.0234375\n",
      "999.51171875\n",
      "999.755859375\n",
      "999.8779296875\n",
      "999.93896484375\n",
      "999.969482421875\n",
      "999.9847412109375\n",
      "999.9923706054688\n",
      "999.9961853027344\n",
      "999.9980926513672\n",
      "999.9990463256836\n",
      "999.9995231628418\n",
      "999.9997615814209\n",
      "999.9998807907104\n",
      "999.9999403953552\n",
      "999.9999701976776\n",
      "999.9999850988388\n",
      "999.9999925494194\n",
      "999.9999962747097\n",
      "999.9999981373549\n",
      "999.9999990686774\n",
      "999.9999995343387\n",
      "999.9999997671694\n",
      "999.9999998835847\n",
      "999.9999999417923\n",
      "999.9999999708962\n",
      "999.9999999854481\n",
      "999.999999992724\n",
      "999.999999996362\n",
      "999.999999998181\n",
      "999.9999999990905\n",
      "999.9999999995453\n",
      "999.9999999997726\n",
      "999.9999999998863\n",
      "999.9999999999432\n",
      "999.9999999999716\n",
      "999.9999999999858\n",
      "999.999999999993\n",
      "999.9999999999965\n",
      "999.9999999999982\n",
      "999.9999999999991\n",
      "999.9999999999995\n",
      "999.9999999999998\n",
      "999.9999999999999\n",
      "1000.0\n"
     ]
    }
   ],
   "source": [
    "l, r, m = 0, 1000, 0\n",
    "\n",
    "while m != r:\n",
    "    m = (l+r)/2\n",
    "    l = m\n",
    "    print(m)"
   ]
  },
  {
   "cell_type": "code",
   "execution_count": 99,
   "id": "9f4d83f1",
   "metadata": {},
   "outputs": [
    {
     "name": "stdout",
     "output_type": "stream",
     "text": [
      "1140.625 2\n"
     ]
    }
   ],
   "source": [
    "P = np.array([148.2365, 178.1284, 236.5621])\n",
    "MI, MA = 125, 250*7\n",
    "target = 9\n",
    "\n",
    "def rdd(a, coeff, order = 7, s = 1e-9):\n",
    "    return round(a + coeff * s, order)\n",
    "\n",
    "mi, ma = MI, MA\n",
    "cou = 0\n",
    "mid = (mi + ma)/2\n",
    "while (N := np.sum(np.int32(np.floor(np.log2(mid/P))) + 1)) != target:\n",
    "    if N < target:\n",
    "        mi = mid\n",
    "    else:\n",
    "        ma = mid\n",
    "    # print()\n",
    "    mid = rdd((mi + ma)/2, 0, 7)\n",
    "    cou += 1\n",
    "MID = mid\n",
    "print(MID, cou)"
   ]
  },
  {
   "cell_type": "code",
   "execution_count": 85,
   "id": "684d2f21",
   "metadata": {},
   "outputs": [
    {
     "name": "stdout",
     "output_type": "stream",
     "text": [
      "3.8\n",
      "3.4\n"
     ]
    }
   ],
   "source": [
    "print(round(3.75 + 1e-9, 1))\n",
    "print(np.round(3.35 + 1e-9, 1))"
   ]
  },
  {
   "cell_type": "code",
   "execution_count": 92,
   "id": "91f1818c",
   "metadata": {},
   "outputs": [
    {
     "name": "stdout",
     "output_type": "stream",
     "text": [
      "946.2484 34\n"
     ]
    }
   ],
   "source": [
    "mi, ma = MI, MID\n",
    "cou = 0\n",
    "mid = (mi + ma)/2\n",
    "while mid != ma:\n",
    "    if np.sum(np.int32(np.floor(np.log2(mid/P))) + 1) < target:\n",
    "        mi = mid\n",
    "    else:\n",
    "        ma = mid\n",
    "    mid = rdd((mi + ma)/2, 1, 7)\n",
    "    cou += 1\n",
    "MIN = mid\n",
    "print(MIN, cou)\n"
   ]
  },
  {
   "cell_type": "code",
   "execution_count": 98,
   "id": "54133bd8",
   "metadata": {},
   "outputs": [
    {
     "name": "stdout",
     "output_type": "stream",
     "text": [
      "1140.625 1445.3125 1292.96875\n",
      "1140.625 1292.96875 1216.796875\n",
      "1140.625 1216.796875 1178.7109375\n",
      "1178.7109375 1216.796875 1197.7539063\n",
      "1178.7109375 1197.7539063 1188.2324219\n",
      "1178.7109375 1188.2324219 1183.4716797\n",
      "1183.4716797 1188.2324219 1185.8520508\n",
      "1185.8520508 1188.2324219 1187.0422364\n",
      "1185.8520508 1187.0422364 1186.4471436\n",
      "1185.8520508 1186.4471436 1186.1495972\n",
      "1185.8520508 1186.1495972 1186.000824\n",
      "1185.8520508 1186.000824 1185.9264374\n",
      "1185.8520508 1185.9264374 1185.8892441\n",
      "1185.8892441 1185.9264374 1185.9078408\n",
      "1185.8892441 1185.9078408 1185.8985425\n",
      "1185.8892441 1185.8985425 1185.8938933\n",
      "1185.8892441 1185.8938933 1185.8915687\n",
      "1185.8915687 1185.8938933 1185.892731\n",
      "1185.8915687 1185.892731 1185.8921499\n",
      "1185.8915687 1185.8921499 1185.8918593\n",
      "1185.8918593 1185.8921499 1185.8920046\n",
      "1185.8918593 1185.8920046 1185.891932\n",
      "1185.891932 1185.8920046 1185.8919683\n",
      "1185.8919683 1185.8920046 1185.8919865\n",
      "1185.8919865 1185.8920046 1185.8919956\n",
      "1185.8919956 1185.8920046 1185.8920001\n",
      "1185.8919956 1185.8920001 1185.8919979\n",
      "1185.8919979 1185.8920001 1185.891999\n",
      "1185.891999 1185.8920001 1185.8919996\n",
      "1185.8919996 1185.8920001 1185.8919999\n",
      "1185.8919999 1185.8920001 1185.892\n",
      "1185.8919999 1185.892 1185.892\n",
      "1185.892 32\n"
     ]
    }
   ],
   "source": [
    "mi, ma = MID, MA\n",
    "cou = 0\n",
    "mid = (mi + ma)/2\n",
    "while mid != ma:\n",
    "    if np.sum(np.int32(np.floor(np.log2(mid/P))) + 1) > target:\n",
    "        ma = mid\n",
    "    else:\n",
    "        mi = mid\n",
    "    mid = rdd((mi + ma)/2, 1, 7)\n",
    "    cou += 1\n",
    "    print(mi, ma, mid)\n",
    "MAX = mid\n",
    "print(MAX, cou)"
   ]
  },
  {
   "cell_type": "code",
   "execution_count": 33,
   "id": "7a4f6f33",
   "metadata": {},
   "outputs": [
    {
     "name": "stdout",
     "output_type": "stream",
     "text": [
      "9\n"
     ]
    }
   ],
   "source": [
    "print(np.sum(np.int32(np.floor(np.log2(946.2484/P))) + 1))"
   ]
  }
 ],
 "metadata": {
  "kernelspec": {
   "display_name": "cudaq",
   "language": "python",
   "name": "python3"
  },
  "language_info": {
   "codemirror_mode": {
    "name": "ipython",
    "version": 3
   },
   "file_extension": ".py",
   "mimetype": "text/x-python",
   "name": "python",
   "nbconvert_exporter": "python",
   "pygments_lexer": "ipython3",
   "version": "3.11.11"
  }
 },
 "nbformat": 4,
 "nbformat_minor": 5
}<|MERGE_RESOLUTION|>--- conflicted
+++ resolved
@@ -68,13 +68,8 @@
      "name": "stdout",
      "output_type": "stream",
      "text": [
-<<<<<<< HEAD
       "[-1.93503718 -1.24301212  0.72376414  1.07972175 -0.29865399]\n",
       "[-1.93503718 -1.24301212  0.72376414  1.07972175 -0.29865399]\n"
-=======
-      "[-0.92246883  0.69335308  0.25394243 -0.79989697 -1.3215194 ]\n",
-      "[-0.92246883  0.69335308  0.25394243 -0.79989697 -1.3215194 ]\n"
->>>>>>> 9b62e7cb
      ]
     }
    ],
@@ -156,11 +151,7 @@
      "name": "stdout",
      "output_type": "stream",
      "text": [
-<<<<<<< HEAD
       "[46 11 45  9 28  4 42]\n"
-=======
-      "[29  4  9 18 21  3  7]\n"
->>>>>>> 9b62e7cb
      ]
     }
    ],
@@ -199,35 +190,14 @@
   },
   {
    "cell_type": "code",
-<<<<<<< HEAD
-   "execution_count": 13,
-=======
-   "execution_count": 25,
->>>>>>> 9b62e7cb
+   "execution_count": 8,
    "id": "5c571fcf",
    "metadata": {},
-   "outputs": [],
-   "source": [
-    "# df = pd.read_csv(\"./experiments_plateau_X/exp_0_L0.001_q1/report.csv\")\n",
-    "# print(df)\n",
-    "# S = df[df[\"Assets\"] == 7].shape[0]\n",
-    "# N = df.loc[df[\"Assets\"] == 7, \"N\"]\n",
-    "# print(S, N)"
-   ]
-  },
-  {
-   "cell_type": "code",
-   "execution_count": 14,
-   "id": "f8f08e33",
-   "metadata": {},
-   "outputs": [
-    {
-     "name": "stdout",
-     "output_type": "stream",
-     "text": [
-<<<<<<< HEAD
-      "[1.0, 1.0, 0.0, 1.0, 2.0, 1.0]\n"
-=======
+   "outputs": [
+    {
+     "name": "stdout",
+     "output_type": "stream",
+     "text": [
       "Index(['Exp', 'Assets', 'Qubits', 'N', 'Sum_1', 'Sum_2', 'Coeff', 'Budget',\n",
       "       'var', 'log_var'],\n",
       "      dtype='object')\n",
@@ -246,24 +216,35 @@
       "5.0    15.0    0.000081 -4.173048  \n",
       "6.0    18.0    0.000035 -4.464520  \n",
       "7.0    21.0    0.000022 -4.867234  \n"
->>>>>>> 9b62e7cb
-     ]
-    }
-   ],
-   "source": [
-<<<<<<< HEAD
+     ]
+    }
+   ],
+   "source": [
+    "df = pd.read_csv(\"./experiments_plateau_X/exp_0_L0.001_q1/report.csv\")\n",
+    "print(df)\n",
+    "S = df[df[\"Assets\"] == 7].shape[0]\n",
+    "N = df.loc[df[\"Assets\"] == 7, \"N\"]\n",
+    "print(S, N)"
+   ]
+  },
+  {
+   "cell_type": "code",
+   "execution_count": 14,
+   "id": "f8f08e33",
+   "metadata": {},
+   "outputs": [
+    {
+     "name": "stdout",
+     "output_type": "stream",
+     "text": [
+      "[1.0, 1.0, 0.0, 1.0, 2.0, 1.0]\n"
+     ]
+    }
+   ],
+   "source": [
     "a = spin.z(2)   \n",
     "\n",
     "print(a.to_json())"
-=======
-    "df = pd.read_csv(\"./experiments_plateau_X/exp_L0.001_q1/report_Z08.csv\")\n",
-    "ddof = 1\n",
-    "df[\"var\"] = df[\"Sum_2\"] / (df[\"N\"] - ddof) - (df[\"Sum_1\"] ** 2) / (df[\"N\"] * (df[\"N\"] - ddof))\n",
-    "df[\"log_var\"] = np.log10(df[\"var\"])\n",
-    "print(df.columns)\n",
-    "# print(df)\n",
-    "print(df.groupby([\"Assets\", \"Qubits\"]).mean())"
->>>>>>> 9b62e7cb
    ]
   },
   {
